from __future__ import annotations

import collections

import numpy as np
import pandas as pd
import torch
from torch.optim import Adam
from torch_geometric.loader import DataLoader

from gnn_tracking.utils.early_stopping import StopEarly, no_early_stopping
from gnn_tracking.utils.losses import (
    BackgroundLoss,
    EdgeWeightLoss,
    ObjectLoss,
    PotentialLoss,
)
from gnn_tracking.utils.training import binary_classification_stats


# The following abbreviations are used throughout the code:
# W: edge weights
# B: condensation likelihoods
# H: clustering coordinates
# Y: edge truth labels
# L: hit truth labels
# P: Track parameters
class GraphTCNTrainer:
    def __init__(
        self,
        model,
        loaders: dict[str, DataLoader],
        device="cpu",
        lr=5 * 10**-4,
        q_min=0.01,
        sb=1,
        epochs=1000,
        object_loss_mode="purity",
        predict_track_params=False,
        stop_early: StopEarly = no_early_stopping,
    ):
        """

        Args:
            model:
            loaders:
            device:
            lr:
            q_min:
            sb:
            epochs:
            object_loss_mode:
            predict_track_params:
        """
        self.model = model.to(device)
        self.epochs = epochs
        self.train_loader = loaders["train"]
        self.test_loader = loaders["test"]
        self.val_loader = loaders["val"]
        self.device = device
        self.edge_weight_loss = EdgeWeightLoss().to(device)
        self.potential_loss = PotentialLoss(q_min=q_min, device=device)
        self.background_loss = BackgroundLoss(device=device, sb=sb)
        self.object_loss = ObjectLoss(device=device, mode=object_loss_mode)
        self.predict_track_params = predict_track_params
        self.stop_early = stop_early

        self.optimizer = Adam(self.model.parameters(), lr=lr)

        # output quantities
        self.train_loss = []
        self.test_loss = []

    def train_step(self, epoch: int):
        self.model.train()

        losses = collections.defaultdict(list)
        for batch_idx, data in enumerate(self.train_loader):
            data = data.to(self.device)
            if self.predict_track_params:
                W, H, B, P = self.model(data.x, data.edge_index, data.edge_attr)
            else:
                W, H, B = self.model(data.x, data.edge_index, data.edge_attr)
            Y, W = data.y, W.squeeze(1)
            L, T = data.particle_id, data.pt
            R = data.reconstructable.long()
            L = L * R  # should we mask out non-reconstructables?
            B = B.squeeze()
            loss_W = self.edge_weight_loss(W, B, H, Y, L)
            loss_V = self.potential_loss(W, B, H, Y, L)
            loss_B = self.background_loss(W, B, H, Y, L)

            loss = loss_W + loss_V + loss_B
            if self.predict_track_params:
                loss_P = self.object_loss(W, B, H, P, Y, L, T, R)
                loss += loss_P

            self.optimizer.zero_grad()
            loss.backward()
            self.optimizer.step()

            if not (batch_idx % 10):
                print(
                    f"Epoch {epoch} ({batch_idx}/{len(self.train_loader)}):"
                    + f" loss={loss.item():.5f}; loss_W={loss_W.item():.5f};"
                    + f" loss_V={loss_V.item():.5f}; loss_B={loss_B.item():.5f};"
                )

            losses["total"].append(loss.item())
            losses["W"].append(loss_W.item())
            losses["V"].append(loss_V.item())
            losses["B"].append(loss_B.item())
            # losses['P'].append(loss_P.item())

        losses = {k: np.nanmean(v) for k, v in losses.items()}
        self.train_loss.append(pd.DataFrame(losses, index=[epoch]))

    def test_step(self, epoch: int, thld=0.5) -> float:
        """Returns total test loss"""
        self.model.eval()
        losses = collections.defaultdict(list)
        with torch.no_grad():
            for _batch_idx, data in enumerate(self.test_loader):
                data = data.to(self.device)
                if self.predict_track_params:
                    W, H, B, P = self.model(data.x, data.edge_index, data.edge_attr)
                else:
                    W, H, B = self.model(data.x, data.edge_index, data.edge_attr)
                Y, W = data.y, W.squeeze(1)
                L, T = data.particle_id, data.pt
                R = data.reconstructable.long()
                B = B.squeeze()
                loss_W = self.edge_weight_loss(W, B, H, Y, L).item()
                loss_V = self.potential_loss(W, B, H, Y, L).item()
                loss_B = self.background_loss(W, B, H, Y, L).item()
                if self.predict_track_params:
                    loss_P = self.object_loss(W, B, H, P, Y, L, T, R).item()
                    losses["P"].append(loss_P)
<<<<<<< HEAD
                acc, TPR, TNR = binary_classification_stats(self.W, self.Y, thld)
                total_loss = loss_W + loss_V + loss_B
                losses["total"].append(total_loss)
=======
                acc, TPR, TNR = binary_classification_stats(W, Y, thld)

                losses["total"].append(loss_W + loss_V + loss_B)
>>>>>>> d811d702
                losses["W"].append(loss_W)
                losses["V"].append(loss_V)
                losses["B"].append(loss_B)
                losses["acc"].append(acc.item())

        losses = {k: np.nanmean(v) for k, v in losses.items()}
        print("test", losses)
        self.test_loss.append(pd.DataFrame(losses, index=[epoch]))
        return total_loss

    def validate(self):
        self.model.eval()
        opt_thlds, accs = [], []
        for _batch_idx, data in enumerate(self.val_loader):
            data = data.to(self.device)
            if self.predict_track_params:
                W, H, B, P = self.model(data.x, data.edge_index, data.edge_attr)
            else:
                W, H, B = self.model(data.x, data.edge_index, data.edge_attr)
            Y, W = data.y, W.squeeze(1)
            diff, opt_thld, opt_acc = 100, 0, 0
            for thld in np.arange(0.01, 0.5, 0.01):
                acc, TPR, TNR = binary_classification_stats(W, Y, thld)
                delta = abs(TPR - TNR)
                if delta < diff:
                    diff, opt_thld, opt_acc = delta, thld, acc
            opt_thlds.append(opt_thld)
            accs.append(opt_acc)
        return np.nanmean(opt_thlds).item()

    def train(self):
        for epoch in range(1, self.epochs + 1):
            print(f"---- Epoch {epoch} ----")
            self.train_step(epoch)
            thld = self.validate()
            total_loss = self.test_step(epoch, thld=thld)
            if self.stop_early(total_loss):
                break
            # self.scheduler.step()<|MERGE_RESOLUTION|>--- conflicted
+++ resolved
@@ -136,15 +136,9 @@
                 if self.predict_track_params:
                     loss_P = self.object_loss(W, B, H, P, Y, L, T, R).item()
                     losses["P"].append(loss_P)
-<<<<<<< HEAD
-                acc, TPR, TNR = binary_classification_stats(self.W, self.Y, thld)
+                acc, TPR, TNR = binary_classification_stats(W, Y, thld)
                 total_loss = loss_W + loss_V + loss_B
                 losses["total"].append(total_loss)
-=======
-                acc, TPR, TNR = binary_classification_stats(W, Y, thld)
-
-                losses["total"].append(loss_W + loss_V + loss_B)
->>>>>>> d811d702
                 losses["W"].append(loss_W)
                 losses["V"].append(loss_V)
                 losses["B"].append(loss_B)
